"""Application entry point for the Gamma Exposure dashboard."""

from dash import Dash
import os
<<<<<<< HEAD
from dotenv import load_dotenv
=======
>>>>>>> d2246723

#These definitions are used to create the layout and register callbacks for the Dash app.
from .dashboard.layout import serve_layout, INDEX_STRING
from .dashboard.callbacks import register_callbacks


def create_app() -> Dash:
    """Create and configure the Dash application."""
    app = Dash(__name__)
    app.title = "Gamma Exposure Dashboard"
    app.index_string = INDEX_STRING
    app.layout = serve_layout()
    register_callbacks(app)
    return app

#Instantiate the Dash app.
#This is the main entry point for the application.
app = create_app()

# Load environment variables from .env if present
load_dotenv()


if __name__ == "__main__":
    debug_mode = os.getenv("DEBUG", "False").lower() == "true"
    app.run(debug=debug_mode)

# Dash automatically wraps a Flask server underneath.
# The Flask server is used to serve the Dash app and handle HTTP requests.
# app.layout describes the layout of the app, which is rendered in the browser.
# register_callbacks is used to register the callbacks that handle user interactions with the app.<|MERGE_RESOLUTION|>--- conflicted
+++ resolved
@@ -2,10 +2,7 @@
 
 from dash import Dash
 import os
-<<<<<<< HEAD
-from dotenv import load_dotenv
-=======
->>>>>>> d2246723
+
 
 #These definitions are used to create the layout and register callbacks for the Dash app.
 from .dashboard.layout import serve_layout, INDEX_STRING
